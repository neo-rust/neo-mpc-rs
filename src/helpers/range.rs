use std::convert::TryInto;
use std::ops::BitAnd;
// Bring in some tools for using finite fiels
use ff::{PrimeField};

// We'll use these interfaces to construct our circuit.
use bellman::{Circuit, ConstraintSystem, LinearCombination, SynthesisError, Variable};
use bellman::domain::Scalar;
use rand::thread_rng;
use crate::helpers::range;
use crate::mpc::MPCWork;

/*pub struct RangeA {
    a: Option<u64>,
    b: Option<u64>,
    w:Option<u64>,
    wArray:Option<[u64;4]>,
    less_or_equal:Option<u64>,
    less:Option<u64>,
    not_all_zeros:Option<u64>,
    crArray:Option<[u64;4]>,
}*/

pub struct Range{
    a: Variable,
    b: Variable,
    w:Variable,
    wArray:Vec<Variable>,
    crArray:Vec<Variable>,
    not_all_zeros:Variable,
    less_or_equal:u64,
    less:u64,
}

impl Range{
    pub fn alloc<Scalar, CS>(mut cs: CS, a:Option<(u64,bool)>,b: Option<(u64,bool)>,w:Option<(u64,bool)>,wArray:Option<([u64;64],bool)>,crArray:Option<([u64;64],bool)>,less_or_equal:u64,less:u64,not_all_zeros:Option<(u64,bool)>) -> Result<Self, SynthesisError>
        where
            Scalar: PrimeField,
            CS: ConstraintSystem<Scalar>,
    {
        let a_var = Scalar::from(a.unwrap().0);
        let b_var = Scalar::from(b.unwrap().0);
        let w_var = Scalar::from(w.unwrap().0);
        let mut a_v = match a.unwrap().1 {
            true => cs.alloc(|| "a", ||  Ok(a_var))?,
            false => cs.alloc_input(|| "a", ||  Ok(a_var))?,
        };
        let mut b_v = match b.unwrap().1 {
            true => cs.alloc(|| "b", || Ok(b_var))?,
            false => cs.alloc_input(|| "b", || Ok(b_var))?,
        };
        let mut w_v = match w.unwrap().1 {
            true => cs.alloc(|| "w", || Ok(w_var))?,
            false => cs.alloc_input(|| "w", || Ok(w_var))?,
        };

        let not_all_zeros_var = Scalar::from(not_all_zeros.unwrap().0);
        let mut not_all_zeros_v = match not_all_zeros.unwrap().1 {
            true => cs.alloc(|| "not_all_zeros", || Ok(not_all_zeros_var))?,
            false => cs.alloc_input(|| "not_all_zeros", || Ok(not_all_zeros_var))?,
        };
        let mut wArray_var = vec![];
        for i in 0 .. wArray.unwrap().0.len(){
            let mut wArray_v = match wArray.unwrap().1 {
                true => cs.alloc(|| "", || Ok(Scalar::from(*wArray.unwrap().0.get(i).unwrap()))),
                false => cs.alloc_input(|| "", || Ok(Scalar::from(*wArray.unwrap().0.get(i).unwrap()))),
            };
            wArray_var.push(wArray_v.unwrap());
        }
        let mut crArray_var = vec![];
        for i in 0 .. crArray.unwrap().0.len() {
            let mut cArray_v = match crArray.unwrap().1 {
                true => cs.alloc(|| "", || Ok(Scalar::from(*crArray.unwrap().0.get(i).unwrap()))),
                false => cs.alloc_input(|| "", || Ok(Scalar::from(*crArray.unwrap().0.get(i).unwrap()))),
            };
            crArray_var.push(cArray_v.unwrap());
        }

        Ok(Range {
            a: a_v,
            b: b_v,
            w: w_v,
            wArray: wArray_var,
            less_or_equal: less_or_equal,
            less: less,
            not_all_zeros: not_all_zeros_v,
            crArray: crArray_var,
        })
    }
}

pub fn less_or_equal<Scalar, CS>(mut cs: CS,a:(u64,bool),b:(u64,bool)) -> Result<(), SynthesisError>
    where
        Scalar: PrimeField,
        CS: ConstraintSystem<Scalar>,
{
    let w = ((1 << (64 - 1u64)) + (b.0 - a.0)) as u64;
    let mut wArray = [0].repeat(64);
    let mut i = 0;
    let mut values = w.clone();
    while i < wArray.len() {
        wArray[i] = values & 1;
        values >>= 1;
        i += 1;
    }
    let mut cArray = [0].repeat(64);
    cArray[0] = wArray[0];
    let j = 1;
    while j < wArray.len(){
        cArray[j] = u64::from(wArray[j] | cArray[j - 1]);
    }
<<<<<<< HEAD
    let not_all_zeros = cArray.last().unwrap().clone();
    let r = Range::alloc(
        cs.namespace(|| "less_or_equal_alloc"),
        Some(a),
        Some(b),
        Some((w, a.1 & b.1)),
        Some((wArray.try_into().unwrap(), a.1 & b.1)),
        Some((cArray.try_into().unwrap(), a.1 & b.1)),
        1,
        1,
        Some((not_all_zeros, a.1 & b.1))
    ).expect("range alloc error");
    return range(cs.namespace(|| "less_or_equal_alloc"), &r);
=======
    let not_all_zeros=cArray.last().unwrap().clone();
    let r=Range::alloc(cs.namespace(|| "less_or_equal_alloc"),Some(a),Some(b),Some((w,a.1&b.1)),Some((wArray.try_into().unwrap(),a.1&b.1)),Some((cArray.try_into().unwrap(),a.1&b.1)),1,0,Some((not_all_zeros,a.1&b.1))).expect("range alloc error");
    return Range::range(cs.namespace(|| "less_or_equal"),&r);
>>>>>>> 2f516c19
}

pub fn less_or_equal_u8<Scalar, CS>(mut cs: CS,a:(u8,bool),b:(u8,bool)) -> Result<(), SynthesisError>
        where
            Scalar: PrimeField,
            CS: ConstraintSystem<Scalar>,
    {
        let w= ((1<<(8-1u8))+(b.0-a.0)) as u8;
        let mut wArray=[0u8].repeat(8);
        let mut i=0;
        let mut values=w.clone();
        while i < wArray.len() {
            wArray[i]=values & 1u8;
            values>>=1;
            i += 1;
        }
        let mut cArray=[0].repeat(8);
        cArray[0]=wArray[0];
        let j=1;
        while j < wArray.len(){
            cArray[j]=u8::from(wArray[j]|cArray[j-1]);
        }
        let not_all_zeros=cArray.last().unwrap().clone();
        let r=Range::alloc_u8(cs.namespace(|| "less_or_equal_alloc"),Some(a),Some(b),Some((w,a.1&b.1)),Some((wArray.try_into().unwrap(),a.1&b.1)),Some((cArray.try_into().unwrap(),a.1&b.1)),1,0,Some((not_all_zeros,a.1&b.1))).expect("range alloc error");
        return Range::range(cs.namespace(|| "less_or_equal"),&r);
    }


    pub fn alloc_u8<Scalar, CS>(mut cs: CS, a:Option<(u8,bool)>,b: Option<(u8,bool)>,w:Option<(u8,bool)>,wArray:Option<([u8;8],bool)>,crArray:Option<([u8;8],bool)>,less_or_equal:u64,less:u64,not_all_zeros:Option<(u8,bool)>) -> Result<Self, SynthesisError>
        where
            Scalar: PrimeField,
            CS: ConstraintSystem<Scalar>,
    {
        let a_var = Scalar::from(a.unwrap().0.into());
        let b_var = Scalar::from(b.unwrap().0.into());
        let w_var = Scalar::from(w.unwrap().0.into());
        let mut a_v=match a.unwrap().1 {
            true =>cs.alloc(|| "a", ||  Ok(a_var))?,
            false =>cs.alloc_input(|| "a", ||  Ok(a_var))?,
        };
        let mut b_v=match b.unwrap().1 {
            true =>cs.alloc(|| "b", || Ok(b_var))?,
            false =>cs.alloc_input(|| "b", || Ok(b_var))?,
        };
        let mut w_v=match w.unwrap().1 {
            true =>cs.alloc(|| "w", || Ok(w_var))?,
            false =>cs.alloc_input(|| "w", || Ok(w_var))?,
        };

        let not_all_zeros_var = Scalar::from(not_all_zeros.unwrap().0.into());
        let mut not_all_zeros_v=match not_all_zeros.unwrap().1 {
            true =>cs.alloc(|| "not_all_zeros", || Ok(not_all_zeros_var))?,
            false =>cs.alloc_input(|| "not_all_zeros", || Ok(not_all_zeros_var))?,
        };
        let mut wArray_var= vec![];
        for i in 0 .. wArray.unwrap().0.len(){
            let mut wArray_v=match wArray.unwrap().1 {
                true =>cs.alloc(||"",||Ok(Scalar::from(u64::from(*wArray.unwrap().0.get(i).unwrap())))),
                false =>cs.alloc_input(||"",||Ok(Scalar::from(u64::from(*wArray.unwrap().0.get(i).unwrap())))),
            };
            wArray_var.push(wArray_v.unwrap());
        }
        let mut crArray_var= vec![];
        for i in 0 .. crArray.unwrap().0.len() {
            let mut cArray_v=match crArray.unwrap().1 {
                true =>cs.alloc(||"",||Ok(Scalar::from(u64::from(*crArray.unwrap().0.get(i).unwrap())))),
                false =>cs.alloc_input(||"",||Ok(Scalar::from(u64::from(*crArray.unwrap().0.get(i).unwrap())))),
            };
            crArray_var.push(cArray_v.unwrap());
        }

        Ok(Range {
            a: a_v,
            b: b_v,
            w:w_v,
            wArray:wArray_var,
            less_or_equal:less_or_equal,
            less:less,
            not_all_zeros:not_all_zeros_v,
            crArray:crArray_var,
        })
    }

    pub fn less<Scalar, CS>(mut cs: CS,a:(u64,bool),b:(u64,bool)) -> Result<(), SynthesisError>
    where
        Scalar: PrimeField,
        CS: ConstraintSystem<Scalar>,
{
    let w= ((1<<(64-1u64))+(b.0-a.0)) as u64;
    let mut wArray=[0].repeat(64);
    let mut i=0;
    let mut values=w.clone();
    while i < wArray.len() {
        wArray[i]=values & 1;
        values>>=1;
        i += 1;
    }
    let mut cArray=[0].repeat(64);
    cArray[0]=wArray[0];
    let j=1;
    while j < wArray.len(){
        cArray[j]=u64::from(wArray[j]|cArray[j-1]);
    }
    let not_all_zeros=cArray.last().unwrap().clone();
    let r=Range::alloc(cs.namespace(|| "less_or_equal_alloc"),Some(a),Some(b),Some((w,a.1&b.1)),Some((wArray.try_into().unwrap(),a.1&b.1)),Some((cArray.try_into().unwrap(),a.1&b.1)),1,1,Some((not_all_zeros,a.1&b.1))).expect("range alloc error");
    return Range::range(cs.namespace(|| "less_or_equal_alloc"),&r);
}

pub fn large_or_equal<Scalar, CS>(mut cs: CS,a:(u64,bool),b:(u64,bool)) -> Result<(), SynthesisError>
    where
        Scalar: PrimeField,
        CS: ConstraintSystem<Scalar>,
{
    let w= ((1<<(64-1u64))+(a.0-b.0)) as u64;
    let mut wArray=[0].repeat(64);
    let mut i=0;
    let mut values=w.clone();
    while i < wArray.len() {
        wArray[i]=values & 1;
        values>>=1;
        i += 1;
    }
    let mut cArray=[0].repeat(64);
    cArray[0]=wArray[0];
    let j=1;
    while j < wArray.len(){
        cArray[j]=u64::from(wArray[j]|cArray[j-1]);
    }
    let not_all_zeros=cArray.last().unwrap().clone();
    let r=Range::alloc(cs.namespace(|| "large_or_equal_alloc"),Some(b),Some(a),Some((w,a.1&b.1)),Some((wArray.try_into().unwrap(),a.1&b.1)),Some((cArray.try_into().unwrap(),a.1&b.1)),1,0,Some((not_all_zeros,a.1&b.1))).expect("range alloc error");
    return Range::range(cs.namespace(|| "large_or_equal_alloc"),&r);
}

pub fn large<Scalar, CS>(mut cs: CS,a:(u64,bool),b:(u64,bool)) -> Result<(), SynthesisError>
    where
        Scalar: PrimeField,
        CS: ConstraintSystem<Scalar>,
{
    let w= ((1<<(64-1u64))+(a.0-b.0)) as u64;
    let mut wArray=[0].repeat(64);
    let mut i=0;
    let mut values=w.clone();
    while i < wArray.len() {
        wArray[i]=values & 1;
        values>>=1;
        i += 1;
    }
    let mut cArray=[0].repeat(64);
    cArray[0]=wArray[0];
    let j=1;
    while j < wArray.len(){
        cArray[j]=u64::from(wArray[j]|cArray[j-1]);
    }
    let not_all_zeros=cArray.last().unwrap().clone();
    let r=Range::alloc(cs.namespace(|| "large_alloc"),Some(b),Some(a),Some((w,a.1&b.1)),Some((wArray.try_into().unwrap(),a.1&b.1)),Some((cArray.try_into().unwrap(),a.1&b.1)),1,1,Some((not_all_zeros,a.1&b.1))).expect("range alloc error");
    return Range::range(cs.namespace(|| "large_alloc"),&r);
}

pub fn range<Scalar, CS>(mut cs: CS, input: &Range) -> Result<(), SynthesisError> where Scalar: PrimeField, CS: ConstraintSystem<Scalar>,
{
<<<<<<< HEAD
    let a = input.a;
    let b = input.b;
    let n = input.wArray.len() as u64;
    let w = input.w;
    let exp2n = 1 << (n - 1);
    let wArray = &input.wArray;
    let crArray = &input.crArray;
    let not_all_zeros = input.not_all_zeros;
    let less_or_equal = input.less_or_equal;
    let less = input.less;
=======
    let a=input.a;
    let b=input.b;
    let n=input.wArray.len();
    let w=input.w;
    let exp2n =1<<(n-1);
    let wArray=&input.wArray;
    let crArray=&input.crArray;
    let not_all_zeros=input.not_all_zeros;
    let less_or_equal= input.less_or_equal;
    let less=input.less;
>>>>>>> 2f516c19
    cs.enforce(
        || "w=2^n+b-a",
        |lc| lc + w,
        |lc| lc + CS::one(),
        |lc| lc + (Scalar::from(exp2n), CS::one()) + b - a,
    );

    let mut lct = LinearCombination::<Scalar>::zero();
    for i in 0..wArray.len(){
        lct = lct + (Scalar::from(1 << i), wArray[i]);
    }
    lct = lct - w;
    cs.enforce(
        || "2^0*w0+.......-w=0",
        |_| lct,
        |lc| lc + CS::one(),
        |lc| lc,
    );

    for i in 0..wArray.len() {
        cs.enforce(
            || "w0(1-w0)=0",
            |lc| lc + wArray[i],
            |lc| lc + CS::one() - wArray[i],
            |lc| lc,
        );
    }

    cs.enforce(
        || "w0=cr0",
        |lc| lc + wArray[0],
        |lc| lc + CS::one(),
        |lc| lc + crArray[0],
    );

    for i in 1..crArray.len() {
        cs.enforce(
            || "(cr_(i-1)-1)(wi-1)=1-cr_i",
            |lc| lc + crArray[i-1] - CS::one(),
            |lc| lc + wArray[i] - CS::one(),
            |lc| lc + CS::one() - crArray[i],
        );
    }

    cs.enforce(
        || "not_all_zeros=cr_n",
        |lc| lc + not_all_zeros,
        |lc| lc + CS::one(),
        |lc| lc + crArray[crArray.len() - 1],
    );

    cs.enforce(
        || "wn=less_or_equal*wn",
        |lc| lc + wArray[wArray.len() - 1],
        |lc| lc + (Scalar::from(less_or_equal), CS::one()),
        |lc| lc + wArray[wArray.len() - 1],
    );

    cs.enforce(
        || "wn*less_or_equal=less",
        |lc| lc + wArray[wArray.len() - 1],
        |lc| lc + not_all_zeros,
        |lc| lc + (Scalar::from(less), CS::one()),
    );
    Ok(())
}


#[cfg(test)]
mod test {
    use crate::mpc::{MPCWork, clean_params};
    use rand::thread_rng;
    use ff::{PrimeField};
    use bls12_381::{Scalar};
    use bellman::{
        Circuit, ConstraintSystem, SynthesisError,
        gadgets::test::TestConstraintSystem
    };
    use crate::helpers::range::{
        less_or_equal
    };

    #[test]
    fn test_less_or_equal() {
        let mut cs = TestConstraintSystem::<Scalar>::new();

        less_or_equal(cs, (1, true), (2, false));
    }

    #[test]
    fn test_range_mpc() {
        let mut rng = thread_rng();
        // Prepare circuit
        let constants = None;
        let c = TestDemo::<Scalar> {
            xl: Some(5),
            xr: Some(6),
            constants: &constants,
        };
        // Init MPC
        let mut mpc = MPCWork::new(c).unwrap();
        // Contribute
        let mut contrib = mpc.contribute(&mut rng);
        mpc.write_params_to("parameters_0");
        for i in 0..3 {
            let mut mpc = MPCWork::read_params_from(format!("parameters_{}", i).as_str()).unwrap();
            let c = TestDemo::<Scalar> {
                xl: Some(5),
                xr: Some(6),
                constants: &constants,
            };
            mpc.verify_contribution(c, contrib);
            contrib = mpc.contribute(&mut rng);
            mpc.write_params_to(format!("parameters_{}", i + 1).as_str());
        }

        for i in 0..4 {
            clean_params(format!("parameters_{}", i).as_str());
        }
    }

    struct TestDemo<'a, S: PrimeField> {
        xl: Option<u8>,
        xr: Option<u8>,
        constants: &'a Option<S>,
    }

    impl<'a, S: PrimeField> Circuit<S> for TestDemo<'a, S> {
        fn synthesize<CS: ConstraintSystem<S>>(self, cs: &mut CS) -> Result<(), SynthesisError> {
<<<<<<< HEAD
            less_or_equal(cs, (self.xl.unwrap(), true), (self.xr.unwrap(), true))
=======
            Range::less_or_equal_u8(cs,(self.xl.unwrap(),true),(self.xr.unwrap(),true))
>>>>>>> 2f516c19
        }
    }
}<|MERGE_RESOLUTION|>--- conflicted
+++ resolved
@@ -10,30 +10,29 @@
 use crate::helpers::range;
 use crate::mpc::MPCWork;
 
-/*pub struct RangeA {
-    a: Option<u64>,
-    b: Option<u64>,
-    w:Option<u64>,
-    wArray:Option<[u64;4]>,
-    less_or_equal:Option<u64>,
-    less:Option<u64>,
-    not_all_zeros:Option<u64>,
-    crArray:Option<[u64;4]>,
-}*/
-
-pub struct Range{
+struct Range{
     a: Variable,
     b: Variable,
-    w:Variable,
-    wArray:Vec<Variable>,
-    crArray:Vec<Variable>,
-    not_all_zeros:Variable,
-    less_or_equal:u64,
-    less:u64,
+    w: Variable,
+    wArray: Vec<Variable>,
+    crArray: Vec<Variable>,
+    not_all_zeros: Variable,
+    less_or_equal: u64,
+    less: u64,
 }
 
 impl Range{
-    pub fn alloc<Scalar, CS>(mut cs: CS, a:Option<(u64,bool)>,b: Option<(u64,bool)>,w:Option<(u64,bool)>,wArray:Option<([u64;64],bool)>,crArray:Option<([u64;64],bool)>,less_or_equal:u64,less:u64,not_all_zeros:Option<(u64,bool)>) -> Result<Self, SynthesisError>
+    pub fn alloc<Scalar, CS>(
+        mut cs: CS,
+        a: Option<(u64, bool)>,
+        b: Option<(u64, bool)>,
+        w: Option<(u64, bool)>,
+        wArray: Option<([u64; 64], bool)>,
+        crArray: Option<([u64; 64], bool)>,
+        less_or_equal: u64,
+        less: u64,
+        not_all_zeros: Option<(u64, bool)>
+    ) -> Result<Self, SynthesisError>
         where
             Scalar: PrimeField,
             CS: ConstraintSystem<Scalar>,
@@ -87,12 +86,163 @@
             crArray: crArray_var,
         })
     }
-}
-
-pub fn less_or_equal<Scalar, CS>(mut cs: CS,a:(u64,bool),b:(u64,bool)) -> Result<(), SynthesisError>
-    where
+
+    pub fn alloc_u8<Scalar, CS>(
+        mut cs: CS,
+        a: Option<(u8, bool)>,
+        b: Option<(u8, bool)>,
+        w: Option<(u8, bool)>,
+        wArray: Option<([u8; 8], bool)>,
+        crArray: Option<([u8; 8], bool)>,
+        less_or_equal: u64,
+        less: u64,
+        not_all_zeros: Option<(u8, bool)>
+    ) -> Result<Self, SynthesisError>
+        where
+            Scalar: PrimeField,
+            CS: ConstraintSystem<Scalar>,
+    {
+        let a_var = Scalar::from(a.unwrap().0.into());
+        let b_var = Scalar::from(b.unwrap().0.into());
+        let w_var = Scalar::from(w.unwrap().0.into());
+        let mut a_v = match a.unwrap().1 {
+            true => cs.alloc(|| "a", ||  Ok(a_var))?,
+            false => cs.alloc_input(|| "a", ||  Ok(a_var))?,
+        };
+        let mut b_v = match b.unwrap().1 {
+            true => cs.alloc(|| "b", || Ok(b_var))?,
+            false => cs.alloc_input(|| "b", || Ok(b_var))?,
+        };
+        let mut w_v = match w.unwrap().1 {
+            true => cs.alloc(|| "w", || Ok(w_var))?,
+            false => cs.alloc_input(|| "w", || Ok(w_var))?,
+        };
+
+        let not_all_zeros_var = Scalar::from(not_all_zeros.unwrap().0.into());
+        let mut not_all_zeros_v = match not_all_zeros.unwrap().1 {
+            true => cs.alloc(|| "not_all_zeros", || Ok(not_all_zeros_var))?,
+            false => cs.alloc_input(|| "not_all_zeros", || Ok(not_all_zeros_var))?,
+        };
+        let mut wArray_var = vec![];
+        for i in 0 .. wArray.unwrap().0.len(){
+            let mut wArray_v = match wArray.unwrap().1 {
+                true => cs.alloc(|| "", || Ok(Scalar::from(u64::from(*wArray.unwrap().0.get(i).unwrap())))),
+                false => cs.alloc_input(|| "", || Ok(Scalar::from(u64::from(*wArray.unwrap().0.get(i).unwrap())))),
+            };
+            wArray_var.push(wArray_v.unwrap());
+        }
+        let mut crArray_var = vec![];
+        for i in 0 .. crArray.unwrap().0.len() {
+            let mut cArray_v = match crArray.unwrap().1 {
+                true => cs.alloc(|| "", || Ok(Scalar::from(u64::from(*crArray.unwrap().0.get(i).unwrap())))),
+                false => cs.alloc_input(|| "", || Ok(Scalar::from(u64::from(*crArray.unwrap().0.get(i).unwrap())))),
+            };
+            crArray_var.push(cArray_v.unwrap());
+        }
+
+        Ok(Range {
+            a: a_v,
+            b: b_v,
+            w: w_v,
+            wArray: wArray_var,
+            less_or_equal: less_or_equal,
+            less: less,
+            not_all_zeros: not_all_zeros_v,
+            crArray: crArray_var,
+        })
+    }
+
+    pub fn execute<Scalar, CS>(mut cs: CS, input: &Range) -> Result<(), SynthesisError> 
+    where 
         Scalar: PrimeField,
         CS: ConstraintSystem<Scalar>,
+    {
+        let a = input.a;
+        let b = input.b;
+        let n = input.wArray.len();
+        let w = input.w;
+        let exp2n = 1 << (n - 1);
+        let wArray = &input.wArray;
+        let crArray = &input.crArray;
+        let not_all_zeros = input.not_all_zeros;
+        let less_or_equal = input.less_or_equal;
+        let less = input.less;
+        cs.enforce(
+            || "w=2^n+b-a",
+            |lc| lc + w,
+            |lc| lc + CS::one(),
+            |lc| lc + (Scalar::from(exp2n), CS::one()) + b - a,
+        );
+    
+        let mut lct = LinearCombination::<Scalar>::zero();
+        for i in 0..wArray.len(){
+            lct = lct + (Scalar::from(1 << i), wArray[i]);
+        }
+        lct = lct - w;
+        cs.enforce(
+            || "2^0*w0+.......-w=0",
+            |_| lct,
+            |lc| lc + CS::one(),
+            |lc| lc,
+        );
+    
+        for i in 0..wArray.len() {
+            cs.enforce(
+                || "w0(1-w0)=0",
+                |lc| lc + wArray[i],
+                |lc| lc + CS::one() - wArray[i],
+                |lc| lc,
+            );
+        }
+    
+        cs.enforce(
+            || "w0=cr0",
+            |lc| lc + wArray[0],
+            |lc| lc + CS::one(),
+            |lc| lc + crArray[0],
+        );
+    
+        for i in 1..crArray.len() {
+            cs.enforce(
+                || "(cr_(i-1)-1)(wi-1)=1-cr_i",
+                |lc| lc + crArray[i-1] - CS::one(),
+                |lc| lc + wArray[i] - CS::one(),
+                |lc| lc + CS::one() - crArray[i],
+            );
+        }
+    
+        cs.enforce(
+            || "not_all_zeros=cr_n",
+            |lc| lc + not_all_zeros,
+            |lc| lc + CS::one(),
+            |lc| lc + crArray[crArray.len() - 1],
+        );
+    
+        cs.enforce(
+            || "wn=less_or_equal*wn",
+            |lc| lc + wArray[wArray.len() - 1],
+            |lc| lc + (Scalar::from(less_or_equal), CS::one()),
+            |lc| lc + wArray[wArray.len() - 1],
+        );
+    
+        cs.enforce(
+            || "wn*less_or_equal=less",
+            |lc| lc + wArray[wArray.len() - 1],
+            |lc| lc + not_all_zeros,
+            |lc| lc + (Scalar::from(less), CS::one()),
+        );
+        Ok(())
+    }
+}
+
+pub fn less_or_equal<Scalar, CS>(
+    mut cs: CS,
+    a:(u64, bool),
+    b:(u64, bool)
+) -> Result<(), SynthesisError>
+where
+    Scalar: PrimeField,
+    CS: ConstraintSystem<Scalar>,
 {
     let w = ((1 << (64 - 1u64)) + (b.0 - a.0)) as u64;
     let mut wArray = [0].repeat(64);
@@ -109,7 +259,6 @@
     while j < wArray.len(){
         cArray[j] = u64::from(wArray[j] | cArray[j - 1]);
     }
-<<<<<<< HEAD
     let not_all_zeros = cArray.last().unwrap().clone();
     let r = Range::alloc(
         cs.namespace(|| "less_or_equal_alloc"),
@@ -119,265 +268,167 @@
         Some((wArray.try_into().unwrap(), a.1 & b.1)),
         Some((cArray.try_into().unwrap(), a.1 & b.1)),
         1,
-        1,
+        0,
         Some((not_all_zeros, a.1 & b.1))
     ).expect("range alloc error");
-    return range(cs.namespace(|| "less_or_equal_alloc"), &r);
-=======
-    let not_all_zeros=cArray.last().unwrap().clone();
-    let r=Range::alloc(cs.namespace(|| "less_or_equal_alloc"),Some(a),Some(b),Some((w,a.1&b.1)),Some((wArray.try_into().unwrap(),a.1&b.1)),Some((cArray.try_into().unwrap(),a.1&b.1)),1,0,Some((not_all_zeros,a.1&b.1))).expect("range alloc error");
-    return Range::range(cs.namespace(|| "less_or_equal"),&r);
->>>>>>> 2f516c19
-}
-
-pub fn less_or_equal_u8<Scalar, CS>(mut cs: CS,a:(u8,bool),b:(u8,bool)) -> Result<(), SynthesisError>
-        where
-            Scalar: PrimeField,
-            CS: ConstraintSystem<Scalar>,
-    {
-        let w= ((1<<(8-1u8))+(b.0-a.0)) as u8;
-        let mut wArray=[0u8].repeat(8);
-        let mut i=0;
-        let mut values=w.clone();
-        while i < wArray.len() {
-            wArray[i]=values & 1u8;
-            values>>=1;
-            i += 1;
-        }
-        let mut cArray=[0].repeat(8);
-        cArray[0]=wArray[0];
-        let j=1;
-        while j < wArray.len(){
-            cArray[j]=u8::from(wArray[j]|cArray[j-1]);
-        }
-        let not_all_zeros=cArray.last().unwrap().clone();
-        let r=Range::alloc_u8(cs.namespace(|| "less_or_equal_alloc"),Some(a),Some(b),Some((w,a.1&b.1)),Some((wArray.try_into().unwrap(),a.1&b.1)),Some((cArray.try_into().unwrap(),a.1&b.1)),1,0,Some((not_all_zeros,a.1&b.1))).expect("range alloc error");
-        return Range::range(cs.namespace(|| "less_or_equal"),&r);
-    }
-
-
-    pub fn alloc_u8<Scalar, CS>(mut cs: CS, a:Option<(u8,bool)>,b: Option<(u8,bool)>,w:Option<(u8,bool)>,wArray:Option<([u8;8],bool)>,crArray:Option<([u8;8],bool)>,less_or_equal:u64,less:u64,not_all_zeros:Option<(u8,bool)>) -> Result<Self, SynthesisError>
-        where
-            Scalar: PrimeField,
-            CS: ConstraintSystem<Scalar>,
-    {
-        let a_var = Scalar::from(a.unwrap().0.into());
-        let b_var = Scalar::from(b.unwrap().0.into());
-        let w_var = Scalar::from(w.unwrap().0.into());
-        let mut a_v=match a.unwrap().1 {
-            true =>cs.alloc(|| "a", ||  Ok(a_var))?,
-            false =>cs.alloc_input(|| "a", ||  Ok(a_var))?,
-        };
-        let mut b_v=match b.unwrap().1 {
-            true =>cs.alloc(|| "b", || Ok(b_var))?,
-            false =>cs.alloc_input(|| "b", || Ok(b_var))?,
-        };
-        let mut w_v=match w.unwrap().1 {
-            true =>cs.alloc(|| "w", || Ok(w_var))?,
-            false =>cs.alloc_input(|| "w", || Ok(w_var))?,
-        };
-
-        let not_all_zeros_var = Scalar::from(not_all_zeros.unwrap().0.into());
-        let mut not_all_zeros_v=match not_all_zeros.unwrap().1 {
-            true =>cs.alloc(|| "not_all_zeros", || Ok(not_all_zeros_var))?,
-            false =>cs.alloc_input(|| "not_all_zeros", || Ok(not_all_zeros_var))?,
-        };
-        let mut wArray_var= vec![];
-        for i in 0 .. wArray.unwrap().0.len(){
-            let mut wArray_v=match wArray.unwrap().1 {
-                true =>cs.alloc(||"",||Ok(Scalar::from(u64::from(*wArray.unwrap().0.get(i).unwrap())))),
-                false =>cs.alloc_input(||"",||Ok(Scalar::from(u64::from(*wArray.unwrap().0.get(i).unwrap())))),
-            };
-            wArray_var.push(wArray_v.unwrap());
-        }
-        let mut crArray_var= vec![];
-        for i in 0 .. crArray.unwrap().0.len() {
-            let mut cArray_v=match crArray.unwrap().1 {
-                true =>cs.alloc(||"",||Ok(Scalar::from(u64::from(*crArray.unwrap().0.get(i).unwrap())))),
-                false =>cs.alloc_input(||"",||Ok(Scalar::from(u64::from(*crArray.unwrap().0.get(i).unwrap())))),
-            };
-            crArray_var.push(cArray_v.unwrap());
-        }
-
-        Ok(Range {
-            a: a_v,
-            b: b_v,
-            w:w_v,
-            wArray:wArray_var,
-            less_or_equal:less_or_equal,
-            less:less,
-            not_all_zeros:not_all_zeros_v,
-            crArray:crArray_var,
-        })
-    }
-
-    pub fn less<Scalar, CS>(mut cs: CS,a:(u64,bool),b:(u64,bool)) -> Result<(), SynthesisError>
-    where
-        Scalar: PrimeField,
-        CS: ConstraintSystem<Scalar>,
+    return Range::execute(cs.namespace(|| "less_or_equal"), &r);
+}
+
+pub fn less_or_equal_u8<Scalar, CS>(
+    mut cs: CS,
+    a:(u8, bool),
+    b:(u8, bool)
+) -> Result<(), SynthesisError>
+where
+    Scalar: PrimeField,
+    CS: ConstraintSystem<Scalar>,
 {
-    let w= ((1<<(64-1u64))+(b.0-a.0)) as u64;
-    let mut wArray=[0].repeat(64);
-    let mut i=0;
-    let mut values=w.clone();
+    let w = ((1 << (8 - 1u8)) + (b.0 - a.0)) as u8;
+    let mut wArray = [0u8].repeat(8);
+    let mut i = 0;
+    let mut values = w.clone();
     while i < wArray.len() {
-        wArray[i]=values & 1;
-        values>>=1;
+        wArray[i] = values & 1u8;
+        values >>= 1;
         i += 1;
     }
-    let mut cArray=[0].repeat(64);
-    cArray[0]=wArray[0];
-    let j=1;
+    let mut cArray = [0].repeat(8);
+    cArray[0] = wArray[0];
+    let j = 1;
     while j < wArray.len(){
-        cArray[j]=u64::from(wArray[j]|cArray[j-1]);
-    }
-    let not_all_zeros=cArray.last().unwrap().clone();
-    let r=Range::alloc(cs.namespace(|| "less_or_equal_alloc"),Some(a),Some(b),Some((w,a.1&b.1)),Some((wArray.try_into().unwrap(),a.1&b.1)),Some((cArray.try_into().unwrap(),a.1&b.1)),1,1,Some((not_all_zeros,a.1&b.1))).expect("range alloc error");
-    return Range::range(cs.namespace(|| "less_or_equal_alloc"),&r);
-}
-
-pub fn large_or_equal<Scalar, CS>(mut cs: CS,a:(u64,bool),b:(u64,bool)) -> Result<(), SynthesisError>
-    where
-        Scalar: PrimeField,
-        CS: ConstraintSystem<Scalar>,
+        cArray[j] = u8::from(wArray[j] | cArray[j - 1]);
+    }
+    let not_all_zeros = cArray.last().unwrap().clone();
+    let r = Range::alloc_u8(
+        cs.namespace(|| "less_or_equal_alloc"),
+        Some(a),
+        Some(b),
+        Some((w, a.1 & b.1)),
+        Some((wArray.try_into().unwrap(), a.1 & b.1)),
+        Some((cArray.try_into().unwrap(), a.1 & b.1)),
+        1,
+        0,
+        Some((not_all_zeros, a.1 & b.1))
+    ).expect("range alloc error");
+    return Range::execute(cs.namespace(|| "less_or_equal"), &r);
+}
+
+pub fn less<Scalar, CS>(
+    mut cs: CS,
+    a:(u64, bool),
+    b:(u64, bool)
+) -> Result<(), SynthesisError>
+where
+    Scalar: PrimeField,
+    CS: ConstraintSystem<Scalar>,
 {
-    let w= ((1<<(64-1u64))+(a.0-b.0)) as u64;
-    let mut wArray=[0].repeat(64);
-    let mut i=0;
-    let mut values=w.clone();
+    let w = ((1 << (64 - 1u64)) + (b.0 - a.0)) as u64;
+    let mut wArray = [0].repeat(64);
+    let mut i = 0;
+    let mut values = w.clone();
     while i < wArray.len() {
-        wArray[i]=values & 1;
-        values>>=1;
+        wArray[i] = values & 1;
+        values >>= 1;
         i += 1;
     }
-    let mut cArray=[0].repeat(64);
-    cArray[0]=wArray[0];
-    let j=1;
+    let mut cArray = [0].repeat(64);
+    cArray[0] = wArray[0];
+    let j = 1;
     while j < wArray.len(){
-        cArray[j]=u64::from(wArray[j]|cArray[j-1]);
-    }
-    let not_all_zeros=cArray.last().unwrap().clone();
-    let r=Range::alloc(cs.namespace(|| "large_or_equal_alloc"),Some(b),Some(a),Some((w,a.1&b.1)),Some((wArray.try_into().unwrap(),a.1&b.1)),Some((cArray.try_into().unwrap(),a.1&b.1)),1,0,Some((not_all_zeros,a.1&b.1))).expect("range alloc error");
-    return Range::range(cs.namespace(|| "large_or_equal_alloc"),&r);
-}
-
-pub fn large<Scalar, CS>(mut cs: CS,a:(u64,bool),b:(u64,bool)) -> Result<(), SynthesisError>
-    where
-        Scalar: PrimeField,
-        CS: ConstraintSystem<Scalar>,
+        cArray[j] = u64::from(wArray[j] | cArray[j - 1]);
+    }
+    let not_all_zeros = cArray.last().unwrap().clone();
+    let r = Range::alloc(
+        cs.namespace(|| "less_or_equal_alloc"),
+        Some(a),
+        Some(b),
+        Some((w, a.1 & b.1)),
+        Some((wArray.try_into().unwrap(), a.1 & b.1)),
+        Some((cArray.try_into().unwrap(), a.1 & b.1)),
+        1,
+        1,
+        Some((not_all_zeros, a.1 & b.1))
+    ).expect("range alloc error");
+    return Range::execute(cs.namespace(|| "less_or_equal_alloc"), &r);
+}
+
+pub fn large_or_equal<Scalar, CS>(
+    mut cs: CS,
+    a: (u64, bool),
+    b: (u64, bool)
+) -> Result<(), SynthesisError>
+where
+    Scalar: PrimeField,
+    CS: ConstraintSystem<Scalar>,
 {
-    let w= ((1<<(64-1u64))+(a.0-b.0)) as u64;
-    let mut wArray=[0].repeat(64);
-    let mut i=0;
-    let mut values=w.clone();
+    let w = ((1 << (64 - 1u64)) + (a.0 - b.0)) as u64;
+    let mut wArray = [0].repeat(64);
+    let mut i = 0;
+    let mut values = w.clone();
     while i < wArray.len() {
-        wArray[i]=values & 1;
-        values>>=1;
+        wArray[i] = values & 1;
+        values >>= 1;
         i += 1;
     }
-    let mut cArray=[0].repeat(64);
-    cArray[0]=wArray[0];
-    let j=1;
+    let mut cArray = [0].repeat(64);
+    cArray[0] = wArray[0];
+    let j = 1;
     while j < wArray.len(){
-        cArray[j]=u64::from(wArray[j]|cArray[j-1]);
-    }
-    let not_all_zeros=cArray.last().unwrap().clone();
-    let r=Range::alloc(cs.namespace(|| "large_alloc"),Some(b),Some(a),Some((w,a.1&b.1)),Some((wArray.try_into().unwrap(),a.1&b.1)),Some((cArray.try_into().unwrap(),a.1&b.1)),1,1,Some((not_all_zeros,a.1&b.1))).expect("range alloc error");
-    return Range::range(cs.namespace(|| "large_alloc"),&r);
-}
-
-pub fn range<Scalar, CS>(mut cs: CS, input: &Range) -> Result<(), SynthesisError> where Scalar: PrimeField, CS: ConstraintSystem<Scalar>,
+        cArray[j] = u64::from(wArray[j] | cArray[j - 1]);
+    }
+    let not_all_zeros = cArray.last().unwrap().clone();
+    let r = Range::alloc(
+        cs.namespace(|| "large_or_equal_alloc"),
+        Some(b),
+        Some(a),
+        Some((w, a.1 & b.1)),
+        Some((wArray.try_into().unwrap(), a.1 & b.1)),
+        Some((cArray.try_into().unwrap(), a.1 & b.1)),
+        1,
+        0,
+        Some((not_all_zeros, a.1 & b.1))
+    ).expect("range alloc error");
+    return Range::execute(cs.namespace(|| "large_or_equal_alloc"), &r);
+}
+
+pub fn large<Scalar, CS>(
+    mut cs: CS,
+    a: (u64, bool),
+    b: (u64, bool)
+) -> Result<(), SynthesisError>
+where
+    Scalar: PrimeField,
+    CS: ConstraintSystem<Scalar>,
 {
-<<<<<<< HEAD
-    let a = input.a;
-    let b = input.b;
-    let n = input.wArray.len() as u64;
-    let w = input.w;
-    let exp2n = 1 << (n - 1);
-    let wArray = &input.wArray;
-    let crArray = &input.crArray;
-    let not_all_zeros = input.not_all_zeros;
-    let less_or_equal = input.less_or_equal;
-    let less = input.less;
-=======
-    let a=input.a;
-    let b=input.b;
-    let n=input.wArray.len();
-    let w=input.w;
-    let exp2n =1<<(n-1);
-    let wArray=&input.wArray;
-    let crArray=&input.crArray;
-    let not_all_zeros=input.not_all_zeros;
-    let less_or_equal= input.less_or_equal;
-    let less=input.less;
->>>>>>> 2f516c19
-    cs.enforce(
-        || "w=2^n+b-a",
-        |lc| lc + w,
-        |lc| lc + CS::one(),
-        |lc| lc + (Scalar::from(exp2n), CS::one()) + b - a,
-    );
-
-    let mut lct = LinearCombination::<Scalar>::zero();
-    for i in 0..wArray.len(){
-        lct = lct + (Scalar::from(1 << i), wArray[i]);
-    }
-    lct = lct - w;
-    cs.enforce(
-        || "2^0*w0+.......-w=0",
-        |_| lct,
-        |lc| lc + CS::one(),
-        |lc| lc,
-    );
-
-    for i in 0..wArray.len() {
-        cs.enforce(
-            || "w0(1-w0)=0",
-            |lc| lc + wArray[i],
-            |lc| lc + CS::one() - wArray[i],
-            |lc| lc,
-        );
-    }
-
-    cs.enforce(
-        || "w0=cr0",
-        |lc| lc + wArray[0],
-        |lc| lc + CS::one(),
-        |lc| lc + crArray[0],
-    );
-
-    for i in 1..crArray.len() {
-        cs.enforce(
-            || "(cr_(i-1)-1)(wi-1)=1-cr_i",
-            |lc| lc + crArray[i-1] - CS::one(),
-            |lc| lc + wArray[i] - CS::one(),
-            |lc| lc + CS::one() - crArray[i],
-        );
-    }
-
-    cs.enforce(
-        || "not_all_zeros=cr_n",
-        |lc| lc + not_all_zeros,
-        |lc| lc + CS::one(),
-        |lc| lc + crArray[crArray.len() - 1],
-    );
-
-    cs.enforce(
-        || "wn=less_or_equal*wn",
-        |lc| lc + wArray[wArray.len() - 1],
-        |lc| lc + (Scalar::from(less_or_equal), CS::one()),
-        |lc| lc + wArray[wArray.len() - 1],
-    );
-
-    cs.enforce(
-        || "wn*less_or_equal=less",
-        |lc| lc + wArray[wArray.len() - 1],
-        |lc| lc + not_all_zeros,
-        |lc| lc + (Scalar::from(less), CS::one()),
-    );
-    Ok(())
-}
-
+    let w = ((1 << (64 - 1u64)) + (a.0 - b.0)) as u64;
+    let mut wArray = [0].repeat(64);
+    let mut i = 0;
+    let mut values = w.clone();
+    while i < wArray.len() {
+        wArray[i] = values & 1;
+        values >>= 1;
+        i += 1;
+    }
+    let mut cArray = [0].repeat(64);
+    cArray[0] = wArray[0];
+    let j = 1;
+    while j < wArray.len(){
+        cArray[j] = u64::from(wArray[j] | cArray[j - 1]);
+    }
+    let not_all_zeros = cArray.last().unwrap().clone();
+    let r = Range::alloc(
+        cs.namespace(|| "large_alloc"),
+        Some(b),
+        Some(a),
+        Some((w,a.1&b.1)),
+        Some((wArray.try_into().unwrap(), a.1 & b.1)),
+        Some((cArray.try_into().unwrap(), a.1 & b.1)),
+        1,
+        1,
+        Some((not_all_zeros, a.1 & b.1))
+    ).expect("range alloc error");
+    return Range::execute(cs.namespace(|| "large_alloc"), &r);
+}
 
 #[cfg(test)]
 mod test {
@@ -390,7 +441,8 @@
         gadgets::test::TestConstraintSystem
     };
     use crate::helpers::range::{
-        less_or_equal
+        less_or_equal,
+        less_or_equal_u8
     };
 
     #[test]
@@ -440,11 +492,7 @@
 
     impl<'a, S: PrimeField> Circuit<S> for TestDemo<'a, S> {
         fn synthesize<CS: ConstraintSystem<S>>(self, cs: &mut CS) -> Result<(), SynthesisError> {
-<<<<<<< HEAD
-            less_or_equal(cs, (self.xl.unwrap(), true), (self.xr.unwrap(), true))
-=======
-            Range::less_or_equal_u8(cs,(self.xl.unwrap(),true),(self.xr.unwrap(),true))
->>>>>>> 2f516c19
+            less_or_equal_u8(cs, (self.xl.unwrap(), true), (self.xr.unwrap(), true))
         }
     }
 }